{
  "name": "argent-contracts",
  "version": "1.0.0",
  "description": "Argent Contracts",
  "directories": {
    "test": "test"
  },
  "scripts": {
    "test": "echo \"Error: no test specified\" && exit 1"
  },
  "repository": {
    "type": "git",
    "url": "git+https://github.com/argentlabs/argent-contracts.git"
  },
  "author": "",
  "license": "ISC",
  "bugs": {
    "url": "https://github.com/argentlabs/argent-contracts/issues"
  },
  "homepage": "https://github.com/argentlabs/argent-contracts#readme",
  "dependencies": {
    "ajv": "^6.10.0",
    "aws-sdk": "^2.423.0",
    "cli-table2": "^0.2.0",
    "dotenv": "^6.2.0",
<<<<<<< HEAD
    "etherlime": "^1.1.2",
    "ethers": "^4.0.27",
=======
    "etherlime": "^1.2.0",
    "ethers": "^4.0.28",
>>>>>>> 63d599c2
    "node-fetch": "^2.3.0",
    "solc": "0.5.4",
    "tinyreq": "^3.4.1"
  },
  "devDependencies": {
    "openzeppelin-solidity": "^2.2.0"
  }
}<|MERGE_RESOLUTION|>--- conflicted
+++ resolved
@@ -23,13 +23,8 @@
     "aws-sdk": "^2.423.0",
     "cli-table2": "^0.2.0",
     "dotenv": "^6.2.0",
-<<<<<<< HEAD
-    "etherlime": "^1.1.2",
-    "ethers": "^4.0.27",
-=======
     "etherlime": "^1.2.0",
     "ethers": "^4.0.28",
->>>>>>> 63d599c2
     "node-fetch": "^2.3.0",
     "solc": "0.5.4",
     "tinyreq": "^3.4.1"
